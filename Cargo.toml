[package]
name = "baker"
version = "0.11.0"
edition = "2021"
authors = ["Ali Aliyev <ali@aliev.me>"]
repository = "https://github.com/aliev/baker"
homepage = "https://github.com/aliev/baker"
categories = ["command-line-utilities"]
description = "baker: project scaffolding tool"
license = "MIT"

[dependencies]
clap = { version = "4.5", features = ["derive"] }
log = "0.4"
env_logger = "0.11"
thiserror = "2.0"
serde_json = "1.0"
indexmap = { version = "2.10", features = ["serde"] }
minijinja = { version = "2.10", features = [
    "builtins",
    "loop_controls",
    "loader",
] }
globset = "0.4"
walkdir = "2.5"
git2 = { version = "0.20", features = ["vendored-openssl", "vendored-libgit2"] }
serde = { version = "1.0", features = ["derive"] }
serde_derive = "1.0"
serde_yaml = "0.9"
url = "2.5"
<<<<<<< HEAD
jsonschema = "0.32"
dialoguer = { version = "0.12", features = ["fuzzy-select"] }
=======
jsonschema = "0.33"
dialoguer = { version = "0.11", features = ["fuzzy-select"] }
>>>>>>> 2ed282a1
anyhow = { version = "1.0" }
openssl = { version = "0.10", features = ["vendored"] }
libz-sys = { version = "1.1", features = ["static"] }
regex = "1.11"
cruet = "0.15"

[dev-dependencies]
dir-diff = "0.3"
tempfile = "3.20"
test-log = { version = "0.2", features = ["trace", "color"] }

# The profile that 'dist' will build with
[profile.dist]
inherits = "release"
lto = "thin"<|MERGE_RESOLUTION|>--- conflicted
+++ resolved
@@ -28,13 +28,8 @@
 serde_derive = "1.0"
 serde_yaml = "0.9"
 url = "2.5"
-<<<<<<< HEAD
-jsonschema = "0.32"
-dialoguer = { version = "0.12", features = ["fuzzy-select"] }
-=======
 jsonschema = "0.33"
 dialoguer = { version = "0.11", features = ["fuzzy-select"] }
->>>>>>> 2ed282a1
 anyhow = { version = "1.0" }
 openssl = { version = "0.10", features = ["vendored"] }
 libz-sys = { version = "1.1", features = ["static"] }
