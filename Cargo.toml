--- conflicted
+++ resolved
@@ -33,14 +33,9 @@
 cruet = "0.15"
 
 [dev-dependencies]
-<<<<<<< HEAD
-dir-diff = "0.3.3"
-tempfile = "3.15"
-=======
 dir-diff = "0.3"
 tempfile = "3.20"
 test-log = { version = "0.2", features = ["trace", "color"] }
->>>>>>> 7a855e3f
 
 # The profile that 'dist' will build with
 [profile.dist]
