--- conflicted
+++ resolved
@@ -43,11 +43,6 @@
 ///
 /// # Returns
 /// * `(PathBuf, PathBuf)` - Tuple containing paths to pre and post hook scripts
-<<<<<<< HEAD
-pub fn get_hook_files<P: AsRef<Path>>(template_dir: P) -> (PathBuf, PathBuf) {
-    let hooks_dir = template_dir.as_ref().join("hooks");
-    (hooks_dir.join("pre"), hooks_dir.join("post"))
-=======
 pub fn get_hook_files<P: AsRef<Path>>(
     template_dir: P,
     pre_hook_filename: &str,
@@ -57,7 +52,6 @@
     let hooks_dir = template_dir.join("hooks");
 
     (hooks_dir.join(pre_hook_filename), hooks_dir.join(post_hook_filename))
->>>>>>> 95db50b9
 }
 
 /// Executes a hook script with the provided context.
