--- conflicted
+++ resolved
@@ -5,13 +5,11 @@
 use regex::Regex;
 use std::fs;
 use std::path::{Path, PathBuf};
-<<<<<<< HEAD
 use log::debug;
 use crate::error::{Error, Result};
 use crate::ioutils::path_to_str;
 use crate::renderer::TemplateRenderer;
-=======
->>>>>>> 30806317
+
 
 use super::operation::TemplateOperation;
 
@@ -951,7 +949,131 @@
         }
     }
 
-<<<<<<< HEAD
+    #[test]
+    fn test_remove_template_suffix() {
+        use std::path::Path;
+        let engine = crate::renderer::MiniJinjaRenderer::new();
+        let bakerignore = globset::GlobSetBuilder::new().build().unwrap();
+        let answers = serde_json::json!({});
+        let processor = super::TemplateProcessor::new(
+            &engine,
+            Path::new("/template_root"),
+            Path::new("/output_root"),
+            &answers,
+            &bakerignore,
+            ".baker.j2",
+        );
+
+        // Case 1: Path ends with suffix
+        let path_with_suffix = Path::new("foo/bar.baker.j2");
+        let result = processor.remove_template_suffix(path_with_suffix).unwrap();
+        assert_eq!(result, Path::new("foo/bar"));
+
+        // Case 2: Path does not end with suffix
+        let path_without_suffix = Path::new("foo/bar.txt");
+        let result = processor.remove_template_suffix(path_without_suffix).unwrap();
+        assert_eq!(result, Path::new("foo/bar.txt"));
+    }
+
+    #[test]
+    fn test_get_target_path_strip_prefix_error() {
+        use std::path::Path;
+        let engine = crate::renderer::MiniJinjaRenderer::new();
+        let bakerignore = globset::GlobSetBuilder::new().build().unwrap();
+        let answers = serde_json::json!({});
+        let processor = super::TemplateProcessor::new(
+            &engine,
+            Path::new("/template_root"),
+            Path::new("/output_root"),
+            &answers,
+            &bakerignore,
+            ".baker.j2",
+        );
+        // rendered_entry does not start with template_root, so strip_prefix will fail
+        let rendered_entry = Path::new("/not_template_root/file.txt");
+        let template_entry = Path::new("/template_root/file.txt");
+        let result = processor.get_target_path(rendered_entry, template_entry);
+        match result {
+            Err(crate::error::Error::ProcessError { source_path, e }) => {
+                assert_eq!(source_path, template_entry.display().to_string());
+                assert!(e.contains("prefix"));
+            }
+            _ => panic!("Expected ProcessError from strip_prefix failure"),
+        }
+    }
+
+    #[test]
+    fn test_process_template_file_write_operation() {
+        use crate::renderer::MiniJinjaRenderer;
+        use crate::template::operation::TemplateOperation;
+        use std::io::Write;
+        use tempfile::TempDir;
+        let answers = serde_json::json!({"name": "test"});
+        let template_root = TempDir::new().unwrap();
+        let template_root = template_root.path();
+        let output_root = TempDir::new().unwrap();
+        let output_root = output_root.path();
+        let bakerignore = globset::GlobSetBuilder::new().build().unwrap();
+        let engine = MiniJinjaRenderer::new();
+        let processor = super::TemplateProcessor::new(
+            &engine,
+            template_root,
+            output_root,
+            &answers,
+            &bakerignore,
+            ".baker.j2",
+        );
+        // Create a template file ending with .baker.j2
+        let file_path = template_root.join("test.txt.baker.j2");
+        let mut temp_file = std::fs::File::create(&file_path).unwrap();
+        temp_file.write_all(b"{{ name }}").unwrap();
+        // Process the template file
+        let result = processor.process(&file_path).unwrap();
+        match result {
+            TemplateOperation::Write { target, content, target_exists } => {
+                assert_eq!(target, output_root.join("test.txt"));
+                assert_eq!(content, "test");
+                assert!(!target_exists);
+            }
+            _ => panic!("Expected Write operation for template file"),
+        }
+    }
+
+    #[test]
+    fn test_process_true_true_write_branch() {
+        use crate::renderer::MiniJinjaRenderer;
+        use crate::template::operation::TemplateOperation;
+        use std::io::Write;
+        use tempfile::TempDir;
+        let answers = serde_json::json!({"username": "copilot"});
+        let template_root = TempDir::new().unwrap();
+        let template_root = template_root.path();
+        let output_root = TempDir::new().unwrap();
+        let output_root = output_root.path();
+        let bakerignore = globset::GlobSetBuilder::new().build().unwrap();
+        let engine = MiniJinjaRenderer::new();
+        let processor = super::TemplateProcessor::new(
+            &engine,
+            template_root,
+            output_root,
+            &answers,
+            &bakerignore,
+            ".baker.j2",
+        );
+        let file_path = template_root.join("user.txt.baker.j2");
+        let mut temp_file = std::fs::File::create(&file_path).unwrap();
+        temp_file.write_all(b"{{ username }}").unwrap();
+        let result = processor.process(&file_path).unwrap();
+        match result {
+            TemplateOperation::Write { target, content, target_exists } => {
+                assert_eq!(target, output_root.join("user.txt"));
+                assert_eq!(content, "copilot");
+                assert!(!target_exists);
+            }
+            _ => panic!("Expected Write operation for (true, true) match branch"),
+        }
+    }
+
     // #[test]
     // fn detects_jinja_blocks() {
     //     assert!(is_template_with_loop("file_{% for x in y %}.txt"));
@@ -961,137 +1083,11 @@
     //     assert!(is_template_with_loop("file_%}.txt"));
     //     assert!(is_template_with_loop("file_{%.txt"));
     // }
-    // 
+    //
     // #[test]
     // fn does_not_detect_when_absent() {
     //     assert!(!is_template_with_loop("file_{{ var }}.txt"));
     //     assert!(!is_template_with_loop("file_name.txt"));
     //     assert!(!is_template_with_loop(""));
     // }
-=======
-    #[test]
-    fn test_remove_template_suffix() {
-        use std::path::Path;
-        let engine = crate::renderer::MiniJinjaRenderer::new();
-        let bakerignore = globset::GlobSetBuilder::new().build().unwrap();
-        let answers = serde_json::json!({});
-        let processor = super::TemplateProcessor::new(
-            &engine,
-            Path::new("/template_root"),
-            Path::new("/output_root"),
-            &answers,
-            &bakerignore,
-            ".baker.j2",
-        );
-
-        // Case 1: Path ends with suffix
-        let path_with_suffix = Path::new("foo/bar.baker.j2");
-        let result = processor.remove_template_suffix(path_with_suffix).unwrap();
-        assert_eq!(result, Path::new("foo/bar"));
-
-        // Case 2: Path does not end with suffix
-        let path_without_suffix = Path::new("foo/bar.txt");
-        let result = processor.remove_template_suffix(path_without_suffix).unwrap();
-        assert_eq!(result, Path::new("foo/bar.txt"));
-    }
-
-    #[test]
-    fn test_get_target_path_strip_prefix_error() {
-        use std::path::Path;
-        let engine = crate::renderer::MiniJinjaRenderer::new();
-        let bakerignore = globset::GlobSetBuilder::new().build().unwrap();
-        let answers = serde_json::json!({});
-        let processor = super::TemplateProcessor::new(
-            &engine,
-            Path::new("/template_root"),
-            Path::new("/output_root"),
-            &answers,
-            &bakerignore,
-            ".baker.j2",
-        );
-        // rendered_entry does not start with template_root, so strip_prefix will fail
-        let rendered_entry = Path::new("/not_template_root/file.txt");
-        let template_entry = Path::new("/template_root/file.txt");
-        let result = processor.get_target_path(rendered_entry, template_entry);
-        match result {
-            Err(crate::error::Error::ProcessError { source_path, e }) => {
-                assert_eq!(source_path, template_entry.display().to_string());
-                assert!(e.contains("prefix"));
-            }
-            _ => panic!("Expected ProcessError from strip_prefix failure"),
-        }
-    }
-
-    #[test]
-    fn test_process_template_file_write_operation() {
-        use crate::renderer::MiniJinjaRenderer;
-        use crate::template::operation::TemplateOperation;
-        use std::io::Write;
-        use tempfile::TempDir;
-        let answers = serde_json::json!({"name": "test"});
-        let template_root = TempDir::new().unwrap();
-        let template_root = template_root.path();
-        let output_root = TempDir::new().unwrap();
-        let output_root = output_root.path();
-        let bakerignore = globset::GlobSetBuilder::new().build().unwrap();
-        let engine = MiniJinjaRenderer::new();
-        let processor = super::TemplateProcessor::new(
-            &engine,
-            template_root,
-            output_root,
-            &answers,
-            &bakerignore,
-            ".baker.j2",
-        );
-        // Create a template file ending with .baker.j2
-        let file_path = template_root.join("test.txt.baker.j2");
-        let mut temp_file = std::fs::File::create(&file_path).unwrap();
-        temp_file.write_all(b"{{ name }}").unwrap();
-        // Process the template file
-        let result = processor.process(&file_path).unwrap();
-        match result {
-            TemplateOperation::Write { target, content, target_exists } => {
-                assert_eq!(target, output_root.join("test.txt"));
-                assert_eq!(content, "test");
-                assert!(!target_exists);
-            }
-            _ => panic!("Expected Write operation for template file"),
-        }
-    }
-
-    #[test]
-    fn test_process_true_true_write_branch() {
-        use crate::renderer::MiniJinjaRenderer;
-        use crate::template::operation::TemplateOperation;
-        use std::io::Write;
-        use tempfile::TempDir;
-        let answers = serde_json::json!({"username": "copilot"});
-        let template_root = TempDir::new().unwrap();
-        let template_root = template_root.path();
-        let output_root = TempDir::new().unwrap();
-        let output_root = output_root.path();
-        let bakerignore = globset::GlobSetBuilder::new().build().unwrap();
-        let engine = MiniJinjaRenderer::new();
-        let processor = super::TemplateProcessor::new(
-            &engine,
-            template_root,
-            output_root,
-            &answers,
-            &bakerignore,
-            ".baker.j2",
-        );
-        let file_path = template_root.join("user.txt.baker.j2");
-        let mut temp_file = std::fs::File::create(&file_path).unwrap();
-        temp_file.write_all(b"{{ username }}").unwrap();
-        let result = processor.process(&file_path).unwrap();
-        match result {
-            TemplateOperation::Write { target, content, target_exists } => {
-                assert_eq!(target, output_root.join("user.txt"));
-                assert_eq!(content, "copilot");
-                assert!(!target_exists);
-            }
-            _ => panic!("Expected Write operation for (true, true) match branch"),
-        }
-    }
->>>>>>> 30806317
 }