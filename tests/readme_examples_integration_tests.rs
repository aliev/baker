use baker::cli::{run, Args, SkipConfirm::All};
use test_log::test;
mod utils;
use utils::run_and_assert;

#[test]
fn test_single_choice_question() {
<<<<<<< HEAD
    let tmp_dir = tempfile::tempdir().unwrap();
    let args = Args {
        template: "tests/templates/single_choice".to_string(),
        output_dir: tmp_dir.path().to_path_buf(),
        force: true,
        verbose: Some(None),
        answers: Some(r#"{"favourite_language": "Go"}"#.to_string()),
        skip_confirms: vec![All],
        non_interactive: true,
    };
    run(args).unwrap();
    assert!(
        !dir_diff::is_different(tmp_dir.path(), "tests/expected/single_choice").unwrap()
=======
    run_and_assert(
        "tests/templates/single_choice",
        "tests/expected/single_choice",
        Some(r#"{"favourite_language": "Go"}"#),
>>>>>>> d4e704be
    );
}

#[test]
fn test_multiple_choice_question() {
<<<<<<< HEAD
    let tmp_dir = tempfile::tempdir().unwrap();
    let args = Args {
        template: "tests/templates/multiple_choice".to_string(),
        output_dir: tmp_dir.path().to_path_buf(),
        force: true,
        verbose: Some(None),
        answers: Some(r#"{"favourite_languages": ["Go", "TypeScript"]}"#.to_string()),
        skip_confirms: vec![All],
        non_interactive: true,
    };
    run(args).unwrap();
    assert!(!dir_diff::is_different(tmp_dir.path(), "tests/expected/multiple_choice")
        .unwrap());
=======
    run_and_assert(
        "tests/templates/multiple_choice",
        "tests/expected/multiple_choice",
        Some(r#"{"favourite_languages": ["Go", "TypeScript"]}"#),
    );
>>>>>>> d4e704be
}

#[test]
fn test_yaml_complex_type() {
    let yaml_config = r#"
    {
        "environments": {
            "development": {
                "url": "http://localhost:8000",
                "debug": true
            },
            "production": {
                "url": "https://staging.example.com",
                "debug": false
            }
        }
    }"#;
<<<<<<< HEAD
    let args = Args {
        template: "tests/templates/yaml_type".to_string(),
        output_dir: tmp_dir.path().to_path_buf(),
        force: true,
        verbose: Some(None),
        answers: Some(yaml_config.to_string()),
        skip_confirms: vec![All],
        non_interactive: true,
    };
    run(args).unwrap();
    assert!(!dir_diff::is_different(tmp_dir.path(), "tests/expected/yaml_type").unwrap());
=======
    run_and_assert(
        "tests/templates/yaml_type",
        "tests/expected/yaml_type",
        Some(yaml_config),
    );
>>>>>>> d4e704be
}

#[test]
fn test_conditional_questions_python() {
<<<<<<< HEAD
    let tmp_dir = tempfile::tempdir().unwrap();
    let args = Args {
        template: "tests/templates/conditional_questions".to_string(),
        output_dir: tmp_dir.path().to_path_buf(),
        force: true,
        verbose: Some(None),
        answers: Some(
            r#"{"language": "Python", "py_framework": "Django", "include_docker": true}"#
                .to_string(),
=======
    run_and_assert(
        "tests/templates/conditional_questions",
        "tests/expected/conditional_questions_python",
        Some(
            r#"{"language": "Python", "py_framework": "Django", "include_docker": true}"#,
>>>>>>> d4e704be
        ),
    );
}

#[test]
fn test_conditional_questions_rust() {
<<<<<<< HEAD
    let tmp_dir = tempfile::tempdir().unwrap();
    let args = Args {
        template: "tests/templates/conditional_questions".to_string(),
        output_dir: tmp_dir.path().to_path_buf(),
        force: true,
        verbose: Some(None),
        answers: Some(r#"{"language": "Rust"}"#.to_string()),
        skip_confirms: vec![All],
        non_interactive: true,
    };
    run(args).unwrap();
    assert!(!dir_diff::is_different(
        tmp_dir.path(),
        "tests/expected/conditional_questions_rust"
    )
    .unwrap());
=======
    run_and_assert(
        "tests/templates/conditional_questions",
        "tests/expected/conditional_questions_rust",
        Some(r#"{"language": "Rust"}"#),
    );
>>>>>>> d4e704be
}

#[test]
fn test_validation_patterns() {
<<<<<<< HEAD
    let tmp_dir = tempfile::tempdir().unwrap();
    let args = Args {
        template: "tests/templates/validation".to_string(),
        output_dir: tmp_dir.path().to_path_buf(),
        force: true,
        verbose: Some(None),
        answers: Some(
            r#"{"project_name": "My Test Project", "age": "25", "email": "test@example.com"}"#
                .to_string(),
=======
    run_and_assert(
        "tests/templates/validation",
        "tests/expected/validation",
        Some(
            r#"{"project_name": "My Test Project", "age": "25", "email": "test@example.com"}"#,
>>>>>>> d4e704be
        ),
    );
}

#[test]
fn test_builtin_filters() {
<<<<<<< HEAD
    let tmp_dir = tempfile::tempdir().unwrap();
    let args = Args {
        template: "tests/templates/builtin_filters".to_string(),
        output_dir: tmp_dir.path().to_path_buf(),
        force: true,
        verbose: Some(None),
        answers: Some(
            r#"{"project_name": "Example Project", "project_slug": "example_project", "class_name": "ExampleProject", "table_name": "example_projects", "constant_name": "EXAMPLE_PROJECT"}"#
                .to_string(),
=======
    run_and_assert(
        "tests/templates/builtin_filters",
        "tests/expected/builtin_filters",
        Some(
            r#"{"project_name": "Example Project", "project_slug": "example_project", "class_name": "ExampleProject", "table_name": "example_projects", "constant_name": "EXAMPLE_PROJECT"}"#,
>>>>>>> d4e704be
        ),
    );
}

#[test]
fn test_templated_filenames_with_database() {
<<<<<<< HEAD
    let tmp_dir = tempfile::tempdir().unwrap();
    let args = Args {
        template: "tests/templates/templated_filenames".to_string(),
        output_dir: tmp_dir.path().to_path_buf(),
        force: true,
        verbose: Some(None),
        answers: Some(
            r#"{"project_name": "my awesome project", "project_slug": "my_awesome_project", "project_class": "MyAwesomeProject", "use_database": true}"#.to_string(),
=======
    run_and_assert(
        "tests/templates/templated_filenames",
        "tests/expected/templated_filenames",
        Some(
            r#"{"project_name": "my awesome project", "project_slug": "my_awesome_project", "project_class": "MyAwesomeProject", "use_database": true}"#,
>>>>>>> d4e704be
        ),
    );
}

#[test]
fn test_templated_filenames_without_database() {
<<<<<<< HEAD
    let tmp_dir = tempfile::tempdir().unwrap();
    let args = Args {
        template: "tests/templates/templated_filenames".to_string(),
        output_dir: tmp_dir.path().to_path_buf(),
        force: true,
        verbose: Some(None),
        answers: Some(
            r#"{"project_name": "my awesome project", "project_slug": "my_awesome_project", "project_class": "MyAwesomeProject", "use_database": false}"#
                .to_string(),
=======
    run_and_assert(
        "tests/templates/templated_filenames",
        "tests/expected/templated_filenames_no_db",
        Some(
            r#"{"project_name": "my awesome project", "project_slug": "my_awesome_project", "project_class": "MyAwesomeProject", "use_database": false}"#,
>>>>>>> d4e704be
        ),
    );
}

#[test]
#[cfg(not(target_os = "windows"))]
fn test_custom_hooks() {
<<<<<<< HEAD
    let tmp_dir = tempfile::tempdir().unwrap();
    let args = Args {
        template: "tests/templates/custom_hooks".to_string(),
        output_dir: tmp_dir.path().to_path_buf(),
        force: true,
        verbose: Some(None),
        answers: Some(r#"{"username": "testuser", "project_type": "web"}"#.to_string()),
        skip_confirms: vec![All],
        non_interactive: true,
    };
    run(args).unwrap();
    assert!(
        !dir_diff::is_different(tmp_dir.path(), "tests/expected/custom_hooks").unwrap()
=======
    run_and_assert(
        "tests/templates/custom_hooks",
        "tests/expected/custom_hooks",
        Some(r#"{"username": "testuser", "project_type": "web"}"#),
>>>>>>> d4e704be
    );
}

#[test]
#[cfg(target_os = "macos")]
fn test_platform_variables() {
<<<<<<< HEAD
    let tmp_dir = tempfile::tempdir().unwrap();
    let args = Args {
        template: "tests/templates/platform_variables".to_string(),
        output_dir: tmp_dir.path().to_path_buf(),
        force: true,
        verbose: Some(None),
        answers: Some(r#"{"project_name": "cross-platform-app"}"#.to_string()),
        skip_confirms: vec![All],
        non_interactive: true,
    };
    run(args).unwrap();
    assert!(!dir_diff::is_different(tmp_dir.path(), "tests/expected/platform_variables")
        .unwrap());
=======
    run_and_assert(
        "tests/templates/platform_variables",
        "tests/expected/platform_variables",
        Some(r#"{"project_name": "cross-platform-app"}"#),
    );
>>>>>>> d4e704be
}

#[test]
fn test_non_interactive_mode_with_defaults() {
    let tmp_dir = tempfile::tempdir().unwrap();
    let args = Args {
        template: "tests/templates/builtin_filters".to_string(),
        output_dir: tmp_dir.path().to_path_buf(),
        force: true,
        verbose: Some(None),
        answers: None, // Test default values being used
        skip_confirms: vec![All],
        non_interactive: true,
    };
    run(args).unwrap();

    // Check that the file was created with default values
    let output_file = tmp_dir.path().join("output.md");
    assert!(output_file.exists());
    let content = std::fs::read_to_string(output_file).unwrap();
    assert!(content.contains("Example Project"));
}

#[test]
fn test_template_with_different_suffix() {
<<<<<<< HEAD
    let tmp_dir = tempfile::tempdir().unwrap();
    let args = Args {
        template: "tests/templates/different_template_suffix".to_string(),
        output_dir: tmp_dir.path().to_path_buf(),
        force: true,
        verbose: Some(None),
        answers: None,
        skip_confirms: vec![All],
        non_interactive: true,
    };
    run(args).unwrap();
    assert!(!dir_diff::is_different(
        tmp_dir.path(),
        "tests/expected/different_template_suffix"
    )
    .unwrap());
=======
    run_and_assert(
        "tests/templates/different_template_suffix",
        "tests/expected/different_template_suffix",
        None,
    );
>>>>>>> d4e704be
}

#[test]
fn test_nested_answer_context() {
    // Test that previous answers are available in later questions
    let tmp_dir = tempfile::tempdir().unwrap();
    let args = Args {
        template: "examples/demo".to_string(),
        output_dir: tmp_dir.path().to_path_buf(),
        force: true,
        verbose: Some(None),
        answers: Some(r#"{"project_name": "Test Project", "project_author": "Test Author", "project_slug": "test_project", "use_tests": true}"#.to_string()),
        skip_confirms: vec![All],
        non_interactive: true,
    };
    run(args).unwrap();

    // Verify the content uses interpolated values correctly
    let readme_file = tmp_dir.path().join("CONTRIBUTING.md");
    assert!(readme_file.exists());
    let content = std::fs::read_to_string(readme_file).unwrap();
    assert!(content.contains("Test Project"));
    assert!(content.contains("Test Author"));
}<|MERGE_RESOLUTION|>--- conflicted
+++ resolved
@@ -5,52 +5,20 @@
 
 #[test]
 fn test_single_choice_question() {
-<<<<<<< HEAD
-    let tmp_dir = tempfile::tempdir().unwrap();
-    let args = Args {
-        template: "tests/templates/single_choice".to_string(),
-        output_dir: tmp_dir.path().to_path_buf(),
-        force: true,
-        verbose: Some(None),
-        answers: Some(r#"{"favourite_language": "Go"}"#.to_string()),
-        skip_confirms: vec![All],
-        non_interactive: true,
-    };
-    run(args).unwrap();
-    assert!(
-        !dir_diff::is_different(tmp_dir.path(), "tests/expected/single_choice").unwrap()
-=======
     run_and_assert(
         "tests/templates/single_choice",
         "tests/expected/single_choice",
         Some(r#"{"favourite_language": "Go"}"#),
->>>>>>> d4e704be
     );
 }
 
 #[test]
 fn test_multiple_choice_question() {
-<<<<<<< HEAD
-    let tmp_dir = tempfile::tempdir().unwrap();
-    let args = Args {
-        template: "tests/templates/multiple_choice".to_string(),
-        output_dir: tmp_dir.path().to_path_buf(),
-        force: true,
-        verbose: Some(None),
-        answers: Some(r#"{"favourite_languages": ["Go", "TypeScript"]}"#.to_string()),
-        skip_confirms: vec![All],
-        non_interactive: true,
-    };
-    run(args).unwrap();
-    assert!(!dir_diff::is_different(tmp_dir.path(), "tests/expected/multiple_choice")
-        .unwrap());
-=======
     run_and_assert(
         "tests/templates/multiple_choice",
         "tests/expected/multiple_choice",
         Some(r#"{"favourite_languages": ["Go", "TypeScript"]}"#),
     );
->>>>>>> d4e704be
 }
 
 #[test]
@@ -68,165 +36,73 @@
             }
         }
     }"#;
-<<<<<<< HEAD
-    let args = Args {
-        template: "tests/templates/yaml_type".to_string(),
-        output_dir: tmp_dir.path().to_path_buf(),
-        force: true,
-        verbose: Some(None),
-        answers: Some(yaml_config.to_string()),
-        skip_confirms: vec![All],
-        non_interactive: true,
-    };
-    run(args).unwrap();
-    assert!(!dir_diff::is_different(tmp_dir.path(), "tests/expected/yaml_type").unwrap());
-=======
     run_and_assert(
         "tests/templates/yaml_type",
         "tests/expected/yaml_type",
         Some(yaml_config),
     );
->>>>>>> d4e704be
 }
 
 #[test]
 fn test_conditional_questions_python() {
-<<<<<<< HEAD
-    let tmp_dir = tempfile::tempdir().unwrap();
-    let args = Args {
-        template: "tests/templates/conditional_questions".to_string(),
-        output_dir: tmp_dir.path().to_path_buf(),
-        force: true,
-        verbose: Some(None),
-        answers: Some(
-            r#"{"language": "Python", "py_framework": "Django", "include_docker": true}"#
-                .to_string(),
-=======
     run_and_assert(
         "tests/templates/conditional_questions",
         "tests/expected/conditional_questions_python",
         Some(
             r#"{"language": "Python", "py_framework": "Django", "include_docker": true}"#,
->>>>>>> d4e704be
         ),
     );
 }
 
 #[test]
 fn test_conditional_questions_rust() {
-<<<<<<< HEAD
-    let tmp_dir = tempfile::tempdir().unwrap();
-    let args = Args {
-        template: "tests/templates/conditional_questions".to_string(),
-        output_dir: tmp_dir.path().to_path_buf(),
-        force: true,
-        verbose: Some(None),
-        answers: Some(r#"{"language": "Rust"}"#.to_string()),
-        skip_confirms: vec![All],
-        non_interactive: true,
-    };
-    run(args).unwrap();
-    assert!(!dir_diff::is_different(
-        tmp_dir.path(),
-        "tests/expected/conditional_questions_rust"
-    )
-    .unwrap());
-=======
     run_and_assert(
         "tests/templates/conditional_questions",
         "tests/expected/conditional_questions_rust",
         Some(r#"{"language": "Rust"}"#),
     );
->>>>>>> d4e704be
 }
 
 #[test]
 fn test_validation_patterns() {
-<<<<<<< HEAD
-    let tmp_dir = tempfile::tempdir().unwrap();
-    let args = Args {
-        template: "tests/templates/validation".to_string(),
-        output_dir: tmp_dir.path().to_path_buf(),
-        force: true,
-        verbose: Some(None),
-        answers: Some(
-            r#"{"project_name": "My Test Project", "age": "25", "email": "test@example.com"}"#
-                .to_string(),
-=======
     run_and_assert(
         "tests/templates/validation",
         "tests/expected/validation",
         Some(
             r#"{"project_name": "My Test Project", "age": "25", "email": "test@example.com"}"#,
->>>>>>> d4e704be
         ),
     );
 }
 
 #[test]
 fn test_builtin_filters() {
-<<<<<<< HEAD
-    let tmp_dir = tempfile::tempdir().unwrap();
-    let args = Args {
-        template: "tests/templates/builtin_filters".to_string(),
-        output_dir: tmp_dir.path().to_path_buf(),
-        force: true,
-        verbose: Some(None),
-        answers: Some(
-            r#"{"project_name": "Example Project", "project_slug": "example_project", "class_name": "ExampleProject", "table_name": "example_projects", "constant_name": "EXAMPLE_PROJECT"}"#
-                .to_string(),
-=======
     run_and_assert(
         "tests/templates/builtin_filters",
         "tests/expected/builtin_filters",
         Some(
             r#"{"project_name": "Example Project", "project_slug": "example_project", "class_name": "ExampleProject", "table_name": "example_projects", "constant_name": "EXAMPLE_PROJECT"}"#,
->>>>>>> d4e704be
         ),
     );
 }
 
 #[test]
 fn test_templated_filenames_with_database() {
-<<<<<<< HEAD
-    let tmp_dir = tempfile::tempdir().unwrap();
-    let args = Args {
-        template: "tests/templates/templated_filenames".to_string(),
-        output_dir: tmp_dir.path().to_path_buf(),
-        force: true,
-        verbose: Some(None),
-        answers: Some(
-            r#"{"project_name": "my awesome project", "project_slug": "my_awesome_project", "project_class": "MyAwesomeProject", "use_database": true}"#.to_string(),
-=======
     run_and_assert(
         "tests/templates/templated_filenames",
         "tests/expected/templated_filenames",
         Some(
             r#"{"project_name": "my awesome project", "project_slug": "my_awesome_project", "project_class": "MyAwesomeProject", "use_database": true}"#,
->>>>>>> d4e704be
         ),
     );
 }
 
 #[test]
 fn test_templated_filenames_without_database() {
-<<<<<<< HEAD
-    let tmp_dir = tempfile::tempdir().unwrap();
-    let args = Args {
-        template: "tests/templates/templated_filenames".to_string(),
-        output_dir: tmp_dir.path().to_path_buf(),
-        force: true,
-        verbose: Some(None),
-        answers: Some(
-            r#"{"project_name": "my awesome project", "project_slug": "my_awesome_project", "project_class": "MyAwesomeProject", "use_database": false}"#
-                .to_string(),
-=======
     run_and_assert(
         "tests/templates/templated_filenames",
         "tests/expected/templated_filenames_no_db",
         Some(
             r#"{"project_name": "my awesome project", "project_slug": "my_awesome_project", "project_class": "MyAwesomeProject", "use_database": false}"#,
->>>>>>> d4e704be
         ),
     );
 }
@@ -234,53 +110,21 @@
 #[test]
 #[cfg(not(target_os = "windows"))]
 fn test_custom_hooks() {
-<<<<<<< HEAD
-    let tmp_dir = tempfile::tempdir().unwrap();
-    let args = Args {
-        template: "tests/templates/custom_hooks".to_string(),
-        output_dir: tmp_dir.path().to_path_buf(),
-        force: true,
-        verbose: Some(None),
-        answers: Some(r#"{"username": "testuser", "project_type": "web"}"#.to_string()),
-        skip_confirms: vec![All],
-        non_interactive: true,
-    };
-    run(args).unwrap();
-    assert!(
-        !dir_diff::is_different(tmp_dir.path(), "tests/expected/custom_hooks").unwrap()
-=======
     run_and_assert(
         "tests/templates/custom_hooks",
         "tests/expected/custom_hooks",
         Some(r#"{"username": "testuser", "project_type": "web"}"#),
->>>>>>> d4e704be
     );
 }
 
 #[test]
 #[cfg(target_os = "macos")]
 fn test_platform_variables() {
-<<<<<<< HEAD
-    let tmp_dir = tempfile::tempdir().unwrap();
-    let args = Args {
-        template: "tests/templates/platform_variables".to_string(),
-        output_dir: tmp_dir.path().to_path_buf(),
-        force: true,
-        verbose: Some(None),
-        answers: Some(r#"{"project_name": "cross-platform-app"}"#.to_string()),
-        skip_confirms: vec![All],
-        non_interactive: true,
-    };
-    run(args).unwrap();
-    assert!(!dir_diff::is_different(tmp_dir.path(), "tests/expected/platform_variables")
-        .unwrap());
-=======
     run_and_assert(
         "tests/templates/platform_variables",
         "tests/expected/platform_variables",
         Some(r#"{"project_name": "cross-platform-app"}"#),
     );
->>>>>>> d4e704be
 }
 
 #[test]
@@ -306,30 +150,11 @@
 
 #[test]
 fn test_template_with_different_suffix() {
-<<<<<<< HEAD
-    let tmp_dir = tempfile::tempdir().unwrap();
-    let args = Args {
-        template: "tests/templates/different_template_suffix".to_string(),
-        output_dir: tmp_dir.path().to_path_buf(),
-        force: true,
-        verbose: Some(None),
-        answers: None,
-        skip_confirms: vec![All],
-        non_interactive: true,
-    };
-    run(args).unwrap();
-    assert!(!dir_diff::is_different(
-        tmp_dir.path(),
-        "tests/expected/different_template_suffix"
-    )
-    .unwrap());
-=======
     run_and_assert(
         "tests/templates/different_template_suffix",
         "tests/expected/different_template_suffix",
         None,
     );
->>>>>>> d4e704be
 }
 
 #[test]
