--- conflicted
+++ resolved
@@ -1,103 +1,253 @@
-<<<<<<< HEAD
-use baker::cli::{run, Args, SkipConfirm::All};
-use baker::renderer::{MiniJinjaRenderer, TemplateRenderer};
-use serde_json::json;
-
-fn test_template(template: &str, expected: &str) {
-    let renderer = MiniJinjaRenderer::new();
-    let result = renderer.render(template, &json!({})).unwrap();
-    assert_eq!(result, expected);
-}
-
-#[test]
-fn test_camel_case_filter() {
-    test_template("{{ 'hello world' | camel_case }}", "helloWorld");
-}
-
-#[test]
-fn test_kebab_case_filter() {
-    test_template("{{ 'hello world' | kebab_case }}", "hello-world");
-}
-
-#[test]
-fn test_pascal_case_filter() {
-    test_template("{{ 'hello world' | pascal_case }}", "HelloWorld");
-}
-
-#[test]
-fn test_screaming_snake_case_filter() {
-    test_template("{{ 'hello world' | screaming_snake_case }}", "HELLO_WORLD");
-}
-
-#[test]
-fn test_snake_case_filter() {
-    test_template("{{ 'hello world' | snake_case }}", "hello_world");
-}
-
-#[test]
-fn test_table_case_filter() {
-    test_template("{{ 'Hello World' | table_case }}", "hello_worlds");
-}
-
-#[test]
-fn test_train_case_filter() {
-    test_template("{{ 'hello world' | train_case }}", "Hello-World");
-}
-
-#[test]
-fn test_plural_filter() {
-    test_template("{{ 'car' | plural }}", "cars");
-}
-
-#[test]
-fn test_singular_filter() {
-    test_template("{{ 'cars' | singular }}", "car");
-}
-
-#[test]
-fn test_foreign_key_filter() {
-    test_template("{{ 'User' | foreign_key }}", "user_id");
-    test_template("{{ 'Order Item' | foreign_key }}", "order_item_id");
-    test_template("{{ 'orderItem' | foreign_key }}", "order_item_id");
-    test_template("{{ 'OrderItem' | foreign_key }}", "order_item_id");
-    test_template("{{ 'order_item' | foreign_key }}", "order_item_id");
-    test_template("{{ 'order-item' | foreign_key }}", "order_item_id");
-    test_template("{{ 'ORDER' | foreign_key }}", "order_id");
-    test_template("{{ 'OrderITEM' | foreign_key }}", "order_item_id");
-}
-
-#[test]
-fn test_regex_filter() {
-    test_template("{{ 'hello world' | regex('^hello') }}", "true");
-    test_template("{{ 'hello world' | regex('^hello.*') }}", "true");
-    test_template("{{ 'goodbye world' | regex('^hello.*') }}", "false");
-
-    test_template("{{ 'Hello World' | regex('hello') }}", "false");
-    test_template("{{ 'Hello World' | regex('(?i)hello') }}", "true");
-
-    test_template(r"{{ 'a+b=c' | regex('\\+') }}", "true");
-    test_template(r"{{ 'a+b=c' | regex('\\=') }}", "true");
-    test_template("{{ 'a+b=c' | regex('d') }}", "false");
-
-    test_template("{{ '' | regex('.*') }}", "true");
-    test_template("{{ '' | regex('.+') }}", "false");
-}
-
-#[test]
-fn test_demo_copy() {
-    let tmp_dir = tempfile::tempdir().unwrap();
-    let args = Args {
-        template: "examples/demo".to_string(),
-        output_dir: tmp_dir.path().to_path_buf(),
-        force: true,
-        verbose: false,
-        answers: Some("{\"project_name\": \"demo\", \"project_author\": \"demo\", \"project_slug\": \"demo\", \"use_tests\": true}".to_string()),
-        skip_confirms: vec![All],
-        non_interactive: true,
-    };
-    run(args).unwrap();
-    assert!(!dir_diff::is_different(tmp_dir.path().to_path_buf(), "tests/expected/demo")
-        .unwrap());
+#[cfg(test)]
+mod tests {
+    use baker::cli::{run, Args, SkipConfirm::All};
+    use baker::renderer::{MiniJinjaRenderer, TemplateRenderer};
+    use serde_json::json;
+    use test_log::test;
+
+    fn test_template(template: &str, expected: &str) {
+        let renderer = MiniJinjaRenderer::new();
+        let result = renderer.render(template, &json!({}), None).unwrap();
+        assert_eq!(result, expected);
+    }
+
+    #[test]
+    fn test_camel_case_filter() {
+        test_template("{{ 'hello world' | camel_case }}", "helloWorld");
+    }
+
+    #[test]
+    fn test_kebab_case_filter() {
+        test_template("{{ 'hello world' | kebab_case }}", "hello-world");
+    }
+
+    #[test]
+    fn test_pascal_case_filter() {
+        test_template("{{ 'hello world' | pascal_case }}", "HelloWorld");
+    }
+
+    #[test]
+    fn test_screaming_snake_case_filter() {
+        test_template("{{ 'hello world' | screaming_snake_case }}", "HELLO_WORLD");
+    }
+
+    #[test]
+    fn test_snake_case_filter() {
+        test_template("{{ 'hello world' | snake_case }}", "hello_world");
+    }
+
+    #[test]
+    fn test_table_case_filter() {
+        test_template("{{ 'Hello World' | table_case }}", "hello_worlds");
+    }
+
+    #[test]
+    fn test_train_case_filter() {
+        test_template("{{ 'hello world' | train_case }}", "Hello-World");
+    }
+
+    #[test]
+    fn test_plural_filter() {
+        test_template("{{ 'car' | plural }}", "cars");
+    }
+
+    #[test]
+    fn test_singular_filter() {
+        test_template("{{ 'cars' | singular }}", "car");
+    }
+
+    #[test]
+    fn test_foreign_key_filter() {
+        test_template("{{ 'User' | foreign_key }}", "user_id");
+        test_template("{{ 'Order Item' | foreign_key }}", "order_item_id");
+        test_template("{{ 'orderItem' | foreign_key }}", "order_item_id");
+        test_template("{{ 'OrderItem' | foreign_key }}", "order_item_id");
+        test_template("{{ 'order_item' | foreign_key }}", "order_item_id");
+        test_template("{{ 'order-item' | foreign_key }}", "order_item_id");
+        test_template("{{ 'ORDER' | foreign_key }}", "order_id");
+        test_template("{{ 'OrderITEM' | foreign_key }}", "order_item_id");
+    }
+
+    #[test]
+    fn test_regex_filter() {
+        test_template("{{ 'hello world' | regex('^hello') }}", "true");
+        test_template("{{ 'hello world' | regex('^hello.*') }}", "true");
+        test_template("{{ 'goodbye world' | regex('^hello.*') }}", "false");
+
+        test_template("{{ 'Hello World' | regex('hello') }}", "false");
+        test_template("{{ 'Hello World' | regex('(?i)hello') }}", "true");
+
+        test_template(r"{{ 'a+b=c' | regex('\\+') }}", "true");
+        test_template(r"{{ 'a+b=c' | regex('\\=') }}", "true");
+        test_template("{{ 'a+b=c' | regex('d') }}", "false");
+
+        test_template("{{ '' | regex('.*') }}", "true");
+        test_template("{{ '' | regex('.+') }}", "false");
+    }
+
+    #[test]
+    fn test_loop_controls() {
+        test_template(
+            "{% for i in range(1, 6) %}{% if i == 4 %}{% break %}{% endif %}{{ i }}{% if not loop.last %} {% endif %}{% endfor %}",
+            "1 2 3 ",
+        );
+    }
+
+    #[test]
+    fn test_regex_filter_invalid_regex() {
+        let renderer = MiniJinjaRenderer::new();
+        let result = renderer.render("{{ 'hello' | regex('[') }}", &json!({}), None);
+        assert_eq!(result.unwrap(), "false");
+    }
+
+    #[test]
+    fn test_demo_copy() {
+        let tmp_dir = tempfile::tempdir().unwrap();
+        let args = Args {
+            template: "examples/demo".to_string(),
+            output_dir: tmp_dir.path().to_path_buf(),
+            force: true,
+            verbose: true,
+            answers: Some("{\"project_name\": \"demo\", \"project_author\": \"demo\", \"project_slug\": \"demo\", \"use_tests\": true}".to_string()),
+            skip_confirms: vec![All],
+            non_interactive: true,
+        };
+        run(args).unwrap();
+        assert!(!dir_diff::is_different(tmp_dir.path(), "tests/expected/demo").unwrap());
+    }
+
+    #[test]
+    fn test_demo_copy_use_tests_false() {
+        let tmp_dir = tempfile::tempdir().unwrap();
+        let args = Args {
+            template: "examples/demo".to_string(),
+            output_dir: tmp_dir.path().to_path_buf(),
+            force: true,
+            verbose: true,
+            answers: Some("{\"project_name\": \"demo\", \"project_author\": \"demo\", \"project_slug\": \"demo\", \"use_tests\": false}".to_string()),
+            skip_confirms: vec![All],
+            non_interactive: true,
+        };
+        run(args).unwrap();
+        assert!(!dir_diff::is_different(
+            tmp_dir.path(),
+            "tests/expected/demo_tests_false"
+        )
+        .unwrap());
+    }
+
+    #[test]
+    fn test_filters_example() {
+        let tmp_dir = tempfile::tempdir().unwrap();
+        let args = Args {
+            template: "examples/filters".to_string(),
+            output_dir: tmp_dir.path().to_path_buf(),
+            force: true,
+            verbose: true,
+            answers: Some("{\"project_name\": \"project name is filters\"}".to_string()),
+            skip_confirms: vec![All],
+            non_interactive: true,
+        };
+        run(args).unwrap();
+        assert!(
+            !dir_diff::is_different(tmp_dir.path(), "tests/expected/filters").unwrap()
+        );
+    }
+
+    #[test]
+    fn test_jsonschema_default() {
+        let tmp_dir = tempfile::tempdir().unwrap();
+        let args = Args {
+            template: "tests/templates/jsonschema".to_string(),
+            output_dir: tmp_dir.path().to_path_buf(),
+            force: true,
+            verbose: true,
+            answers: None,
+            skip_confirms: vec![All],
+            non_interactive: true,
+        };
+        run(args).unwrap();
+        assert!(!dir_diff::is_different(
+            tmp_dir.path(),
+            "tests/expected/jsonschema-default"
+        )
+        .unwrap());
+    }
+
+    #[test]
+    fn test_jsonschema() {
+        let tmp_dir = tempfile::tempdir().unwrap();
+        let args = Args {
+            template: "tests/templates/jsonschema".to_string(),
+            output_dir: tmp_dir.path().to_path_buf(),
+            force: true,
+            verbose: true,
+            answers: Some("{\"database_config\":{\"engine\":\"redis\",\"host\":\"localhost\",\"port\":6379}}".to_string()),
+            skip_confirms: vec![All],
+            non_interactive: true,
+        };
+        run(args).unwrap();
+        assert!(
+            !dir_diff::is_different(tmp_dir.path(), "tests/expected/jsonschema").unwrap()
+        );
+    }
+
+    #[test]
+    fn test_import() {
+        let _ = env_logger::try_init();
+        let tmp_dir = tempfile::tempdir().unwrap();
+        let args = Args {
+            template: "examples/import".to_string(),
+            output_dir: tmp_dir.path().to_path_buf(),
+            force: true,
+            verbose: true,
+            answers: Some("{\"database_config\":{\"engine\":\"redis\",\"host\":\"localhost\",\"port\":6379}}".to_string()),
+            skip_confirms: vec![All],
+            non_interactive: true,
+        };
+        run(args).unwrap();
+        assert!(!dir_diff::is_different(tmp_dir.path(), "tests/expected/import").unwrap());
+    }
+
+    #[test]
+    fn test_import_directory() {
+        let _ = env_logger::try_init();
+        let tmp_dir = tempfile::tempdir().unwrap();
+        let args = Args {
+            template: "examples/import_directory".to_string(),
+            output_dir: tmp_dir.path().to_path_buf(),
+            force: true,
+            verbose: true,
+            answers: None,
+            skip_confirms: vec![All],
+            non_interactive: true,
+        };
+        run(args).unwrap();
+        assert!(!dir_diff::is_different(
+            tmp_dir.path(),
+            "tests/expected/import_directory"
+        )
+        .unwrap());
+    }
+
+    #[test]
+    #[cfg(not(target_os = "windows"))]
+    fn test_pre_hook_cli_merge() {
+        let _ = env_logger::try_init();
+        let tmp_dir = tempfile::tempdir().unwrap();
+        let args = Args {
+            template: "tests/templates/pre_hook_merge".to_string(),
+            output_dir: tmp_dir.path().to_path_buf(),
+            force: true,
+            verbose: true,
+            answers: Some("{\"username\":\"cliuser\"}".to_string()),
+            skip_confirms: vec![All],
+            non_interactive: true,
+        };
+        run(args).unwrap();
+        assert!(!dir_diff::is_different(tmp_dir.path(), "tests/expected/pre_hook_merge")
+            .unwrap());
+    }
 }
 
 #[test]
@@ -115,256 +265,4 @@
     run(args).unwrap();
     assert!(!dir_diff::is_different(tmp_dir.path().to_path_buf(), "tests/expected/loop")
         .unwrap());
-=======
-#[cfg(test)]
-mod tests {
-    use baker::cli::{run, Args, SkipConfirm::All};
-    use baker::renderer::{MiniJinjaRenderer, TemplateRenderer};
-    use serde_json::json;
-    use test_log::test;
-
-    fn test_template(template: &str, expected: &str) {
-        let renderer = MiniJinjaRenderer::new();
-        let result = renderer.render(template, &json!({}), None).unwrap();
-        assert_eq!(result, expected);
-    }
-
-    #[test]
-    fn test_camel_case_filter() {
-        test_template("{{ 'hello world' | camel_case }}", "helloWorld");
-    }
-
-    #[test]
-    fn test_kebab_case_filter() {
-        test_template("{{ 'hello world' | kebab_case }}", "hello-world");
-    }
-
-    #[test]
-    fn test_pascal_case_filter() {
-        test_template("{{ 'hello world' | pascal_case }}", "HelloWorld");
-    }
-
-    #[test]
-    fn test_screaming_snake_case_filter() {
-        test_template("{{ 'hello world' | screaming_snake_case }}", "HELLO_WORLD");
-    }
-
-    #[test]
-    fn test_snake_case_filter() {
-        test_template("{{ 'hello world' | snake_case }}", "hello_world");
-    }
-
-    #[test]
-    fn test_table_case_filter() {
-        test_template("{{ 'Hello World' | table_case }}", "hello_worlds");
-    }
-
-    #[test]
-    fn test_train_case_filter() {
-        test_template("{{ 'hello world' | train_case }}", "Hello-World");
-    }
-
-    #[test]
-    fn test_plural_filter() {
-        test_template("{{ 'car' | plural }}", "cars");
-    }
-
-    #[test]
-    fn test_singular_filter() {
-        test_template("{{ 'cars' | singular }}", "car");
-    }
-
-    #[test]
-    fn test_foreign_key_filter() {
-        test_template("{{ 'User' | foreign_key }}", "user_id");
-        test_template("{{ 'Order Item' | foreign_key }}", "order_item_id");
-        test_template("{{ 'orderItem' | foreign_key }}", "order_item_id");
-        test_template("{{ 'OrderItem' | foreign_key }}", "order_item_id");
-        test_template("{{ 'order_item' | foreign_key }}", "order_item_id");
-        test_template("{{ 'order-item' | foreign_key }}", "order_item_id");
-        test_template("{{ 'ORDER' | foreign_key }}", "order_id");
-        test_template("{{ 'OrderITEM' | foreign_key }}", "order_item_id");
-    }
-
-    #[test]
-    fn test_regex_filter() {
-        test_template("{{ 'hello world' | regex('^hello') }}", "true");
-        test_template("{{ 'hello world' | regex('^hello.*') }}", "true");
-        test_template("{{ 'goodbye world' | regex('^hello.*') }}", "false");
-
-        test_template("{{ 'Hello World' | regex('hello') }}", "false");
-        test_template("{{ 'Hello World' | regex('(?i)hello') }}", "true");
-
-        test_template(r"{{ 'a+b=c' | regex('\\+') }}", "true");
-        test_template(r"{{ 'a+b=c' | regex('\\=') }}", "true");
-        test_template("{{ 'a+b=c' | regex('d') }}", "false");
-
-        test_template("{{ '' | regex('.*') }}", "true");
-        test_template("{{ '' | regex('.+') }}", "false");
-    }
-
-    #[test]
-    fn test_loop_controls() {
-        test_template(
-            "{% for i in range(1, 6) %}{% if i == 4 %}{% break %}{% endif %}{{ i }}{% if not loop.last %} {% endif %}{% endfor %}",
-            "1 2 3 ",
-        );
-    }
-
-    #[test]
-    fn test_regex_filter_invalid_regex() {
-        let renderer = MiniJinjaRenderer::new();
-        let result = renderer.render("{{ 'hello' | regex('[') }}", &json!({}), None);
-        assert_eq!(result.unwrap(), "false");
-    }
-
-    #[test]
-    fn test_demo_copy() {
-        let tmp_dir = tempfile::tempdir().unwrap();
-        let args = Args {
-            template: "examples/demo".to_string(),
-            output_dir: tmp_dir.path().to_path_buf(),
-            force: true,
-            verbose: true,
-            answers: Some("{\"project_name\": \"demo\", \"project_author\": \"demo\", \"project_slug\": \"demo\", \"use_tests\": true}".to_string()),
-            skip_confirms: vec![All],
-            non_interactive: true,
-        };
-        run(args).unwrap();
-        assert!(!dir_diff::is_different(tmp_dir.path(), "tests/expected/demo").unwrap());
-    }
-
-    #[test]
-    fn test_demo_copy_use_tests_false() {
-        let tmp_dir = tempfile::tempdir().unwrap();
-        let args = Args {
-            template: "examples/demo".to_string(),
-            output_dir: tmp_dir.path().to_path_buf(),
-            force: true,
-            verbose: true,
-            answers: Some("{\"project_name\": \"demo\", \"project_author\": \"demo\", \"project_slug\": \"demo\", \"use_tests\": false}".to_string()),
-            skip_confirms: vec![All],
-            non_interactive: true,
-        };
-        run(args).unwrap();
-        assert!(!dir_diff::is_different(
-            tmp_dir.path(),
-            "tests/expected/demo_tests_false"
-        )
-        .unwrap());
-    }
-
-    #[test]
-    fn test_filters_example() {
-        let tmp_dir = tempfile::tempdir().unwrap();
-        let args = Args {
-            template: "examples/filters".to_string(),
-            output_dir: tmp_dir.path().to_path_buf(),
-            force: true,
-            verbose: true,
-            answers: Some("{\"project_name\": \"project name is filters\"}".to_string()),
-            skip_confirms: vec![All],
-            non_interactive: true,
-        };
-        run(args).unwrap();
-        assert!(
-            !dir_diff::is_different(tmp_dir.path(), "tests/expected/filters").unwrap()
-        );
-    }
-
-    #[test]
-    fn test_jsonschema_default() {
-        let tmp_dir = tempfile::tempdir().unwrap();
-        let args = Args {
-            template: "tests/templates/jsonschema".to_string(),
-            output_dir: tmp_dir.path().to_path_buf(),
-            force: true,
-            verbose: true,
-            answers: None,
-            skip_confirms: vec![All],
-            non_interactive: true,
-        };
-        run(args).unwrap();
-        assert!(!dir_diff::is_different(
-            tmp_dir.path(),
-            "tests/expected/jsonschema-default"
-        )
-        .unwrap());
-    }
-
-    #[test]
-    fn test_jsonschema() {
-        let tmp_dir = tempfile::tempdir().unwrap();
-        let args = Args {
-            template: "tests/templates/jsonschema".to_string(),
-            output_dir: tmp_dir.path().to_path_buf(),
-            force: true,
-            verbose: true,
-            answers: Some("{\"database_config\":{\"engine\":\"redis\",\"host\":\"localhost\",\"port\":6379}}".to_string()),
-            skip_confirms: vec![All],
-            non_interactive: true,
-        };
-        run(args).unwrap();
-        assert!(
-            !dir_diff::is_different(tmp_dir.path(), "tests/expected/jsonschema").unwrap()
-        );
-    }
-
-    #[test]
-    fn test_import() {
-        let _ = env_logger::try_init();
-        let tmp_dir = tempfile::tempdir().unwrap();
-        let args = Args {
-            template: "examples/import".to_string(),
-            output_dir: tmp_dir.path().to_path_buf(),
-            force: true,
-            verbose: true,
-            answers: Some("{\"database_config\":{\"engine\":\"redis\",\"host\":\"localhost\",\"port\":6379}}".to_string()),
-            skip_confirms: vec![All],
-            non_interactive: true,
-        };
-        run(args).unwrap();
-        assert!(!dir_diff::is_different(tmp_dir.path(), "tests/expected/import").unwrap());
-    }
-
-    #[test]
-    fn test_import_directory() {
-        let _ = env_logger::try_init();
-        let tmp_dir = tempfile::tempdir().unwrap();
-        let args = Args {
-            template: "examples/import_directory".to_string(),
-            output_dir: tmp_dir.path().to_path_buf(),
-            force: true,
-            verbose: true,
-            answers: None,
-            skip_confirms: vec![All],
-            non_interactive: true,
-        };
-        run(args).unwrap();
-        assert!(!dir_diff::is_different(
-            tmp_dir.path(),
-            "tests/expected/import_directory"
-        )
-        .unwrap());
-    }
-
-    #[test]
-    #[cfg(not(target_os = "windows"))]
-    fn test_pre_hook_cli_merge() {
-        let _ = env_logger::try_init();
-        let tmp_dir = tempfile::tempdir().unwrap();
-        let args = Args {
-            template: "tests/templates/pre_hook_merge".to_string(),
-            output_dir: tmp_dir.path().to_path_buf(),
-            force: true,
-            verbose: true,
-            answers: Some("{\"username\":\"cliuser\"}".to_string()),
-            skip_confirms: vec![All],
-            non_interactive: true,
-        };
-        run(args).unwrap();
-        assert!(!dir_diff::is_different(tmp_dir.path(), "tests/expected/pre_hook_merge")
-            .unwrap());
-    }
->>>>>>> 7a855e3f
 }