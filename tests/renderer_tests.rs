mod utils;
use utils::run_and_assert;

#[cfg(test)]
mod tests {
    use crate::run_and_assert;

    #[test]
    fn test_demo_copy() {
<<<<<<< HEAD
        let tmp_dir = tempfile::tempdir().unwrap();
        let args = Args {
            template: "examples/demo".to_string(),
            output_dir: tmp_dir.path().to_path_buf(),
            force: true,
            verbose: Some(None),
            answers: Some("{\"project_name\": \"demo\", \"project_author\": \"demo\", \"project_slug\": \"demo\", \"use_tests\": true}".to_string()),
            skip_confirms: vec![All],
            non_interactive: true,
        };
        run(args).unwrap();
        assert!(!dir_diff::is_different(tmp_dir.path(), "tests/expected/demo").unwrap());
=======
        run_and_assert(
            "examples/demo",
            "tests/expected/demo",
            Some("{\"project_name\": \"demo\", \"project_author\": \"demo\", \"project_slug\": \"demo\", \"use_tests\": true}")
        );
>>>>>>> d4e704be
    }

    #[test]
    fn test_demo_copy_use_tests_false() {
<<<<<<< HEAD
        let tmp_dir = tempfile::tempdir().unwrap();
        let args = Args {
            template: "examples/demo".to_string(),
            output_dir: tmp_dir.path().to_path_buf(),
            force: true,
            verbose: Some(None),
            answers: Some("{\"project_name\": \"demo\", \"project_author\": \"demo\", \"project_slug\": \"demo\", \"use_tests\": false}".to_string()),
            skip_confirms: vec![All],
            non_interactive: true,
        };
        run(args).unwrap();
        assert!(!dir_diff::is_different(
            tmp_dir.path(),
            "tests/expected/demo_tests_false"
        )
        .unwrap());
=======
        run_and_assert(
            "examples/demo",
            "tests/expected/demo_tests_false",
            Some("{\"project_name\": \"demo\", \"project_author\": \"demo\", \"project_slug\": \"demo\", \"use_tests\": false}")
        );
>>>>>>> d4e704be
    }

    #[test]
    fn test_filters_example() {
<<<<<<< HEAD
        let tmp_dir = tempfile::tempdir().unwrap();
        let args = Args {
            template: "examples/filters".to_string(),
            output_dir: tmp_dir.path().to_path_buf(),
            force: true,
            verbose: Some(None),
            answers: Some("{\"project_name\": \"project name is filters\"}".to_string()),
            skip_confirms: vec![All],
            non_interactive: true,
        };
        run(args).unwrap();
        assert!(
            !dir_diff::is_different(tmp_dir.path(), "tests/expected/filters").unwrap()
=======
        run_and_assert(
            "examples/filters",
            "tests/expected/filters",
            Some("{\"project_name\": \"project name is filters\"}"),
>>>>>>> d4e704be
        );
    }

    #[test]
    fn test_jsonschema_default() {
<<<<<<< HEAD
        let tmp_dir = tempfile::tempdir().unwrap();
        let args = Args {
            template: "tests/templates/jsonschema".to_string(),
            output_dir: tmp_dir.path().to_path_buf(),
            force: true,
            verbose: Some(None),
            answers: None,
            skip_confirms: vec![All],
            non_interactive: true,
        };
        run(args).unwrap();
        assert!(!dir_diff::is_different(
            tmp_dir.path(),
            "tests/expected/jsonschema-default"
        )
        .unwrap());
=======
        run_and_assert(
            "tests/templates/jsonschema",
            "tests/expected/jsonschema-default",
            None,
        );
>>>>>>> d4e704be
    }

    #[test]
    fn test_jsonschema() {
<<<<<<< HEAD
        let tmp_dir = tempfile::tempdir().unwrap();
        let args = Args {
            template: "tests/templates/jsonschema".to_string(),
            output_dir: tmp_dir.path().to_path_buf(),
            force: true,
            verbose: Some(None),
            answers: Some("{\"database_config\":{\"engine\":\"redis\",\"host\":\"localhost\",\"port\":6379}}".to_string()),
            skip_confirms: vec![All],
            non_interactive: true,
        };
        run(args).unwrap();
        assert!(
            !dir_diff::is_different(tmp_dir.path(), "tests/expected/jsonschema").unwrap()
=======
        run_and_assert(
            "tests/templates/jsonschema",
            "tests/expected/jsonschema",
            Some("{\"database_config\":{\"engine\":\"redis\",\"host\":\"localhost\",\"port\":6379}}")
>>>>>>> d4e704be
        );
    }

    #[test]
    fn test_import() {
<<<<<<< HEAD
        let _ = env_logger::try_init();
        let tmp_dir = tempfile::tempdir().unwrap();
        let args = Args {
            template: "examples/import".to_string(),
            output_dir: tmp_dir.path().to_path_buf(),
            force: true,
            verbose: Some(None),
            answers: Some("{\"database_config\":{\"engine\":\"redis\",\"host\":\"localhost\",\"port\":6379}}".to_string()),
            skip_confirms: vec![All],
            non_interactive: true,
        };
        run(args).unwrap();
        assert!(!dir_diff::is_different(tmp_dir.path(), "tests/expected/import").unwrap());
=======
        run_and_assert(
            "examples/import",
            "tests/expected/import",
            Some("{\"database_config\":{\"engine\":\"redis\",\"host\":\"localhost\",\"port\":6379}}")
        );
>>>>>>> d4e704be
    }

    #[test]
    fn test_import_directory() {
<<<<<<< HEAD
        let _ = env_logger::try_init();
        let tmp_dir = tempfile::tempdir().unwrap();
        let args = Args {
            template: "examples/import_directory".to_string(),
            output_dir: tmp_dir.path().to_path_buf(),
            force: true,
            verbose: Some(None),
            answers: None,
            skip_confirms: vec![All],
            non_interactive: true,
        };
        run(args).unwrap();
        assert!(!dir_diff::is_different(
            tmp_dir.path(),
            "tests/expected/import_directory"
        )
        .unwrap());
=======
        run_and_assert(
            "examples/import_directory",
            "tests/expected/import_directory",
            None,
        );
>>>>>>> d4e704be
    }

    #[test]
    fn test_different_template_suffix() {
<<<<<<< HEAD
        let _ = env_logger::try_init();
        let tmp_dir = tempfile::tempdir().unwrap();
        let args = Args {
            template: "tests/templates/different_template_suffix".to_string(),
            output_dir: tmp_dir.path().to_path_buf(),
            force: true,
            verbose: Some(None),
            answers: None,
            skip_confirms: vec![All],
            non_interactive: true,
        };
        run(args).unwrap();
        assert!(!dir_diff::is_different(
            tmp_dir.path(),
            "tests/expected/different_template_suffix"
        )
        .unwrap());
=======
        run_and_assert(
            "tests/templates/different_template_suffix",
            "tests/expected/different_template_suffix",
            None,
        );
>>>>>>> d4e704be
    }

    #[test]
    #[should_panic(
        expected = "called `Result::unwrap()` on an `Err` value: ConfigValidation(\"template_suffix must start with '.' and have at least 1 character after it\")"
    )]
    fn test_wrong_template_suffix() {
<<<<<<< HEAD
        let _ = env_logger::try_init();
        let tmp_dir = tempfile::tempdir().unwrap();
        let args = Args {
            template: "tests/templates/wrong_template_suffix".to_string(),
            output_dir: tmp_dir.path().to_path_buf(),
            force: true,
            verbose: Some(None),
            answers: None,
            skip_confirms: vec![All],
            non_interactive: true,
        };
        run(args).unwrap();
=======
        run_and_assert("tests/templates/wrong_template_suffix", "", None);
>>>>>>> d4e704be
    }

    #[test]
    #[should_panic(
        expected = "called `Result::unwrap()` on an `Err` value: ConfigValidation(\"template_suffix must not be empty\")"
    )]
    fn test_empty_template_suffix() {
<<<<<<< HEAD
        let _ = env_logger::try_init();
        let tmp_dir = tempfile::tempdir().unwrap();
        let args = Args {
            template: "tests/templates/empty_template_suffix".to_string(),
            output_dir: tmp_dir.path().to_path_buf(),
            force: true,
            verbose: Some(None),
            answers: None,
            skip_confirms: vec![All],
            non_interactive: true,
        };
        run(args).unwrap();
=======
        run_and_assert("tests/templates/empty_template_suffix", "", None);
>>>>>>> d4e704be
    }

    #[test]
    #[cfg(not(target_os = "windows"))]
    fn test_pre_hook_cli_merge() {
<<<<<<< HEAD
        let _ = env_logger::try_init();
        let tmp_dir = tempfile::tempdir().unwrap();
        let args = Args {
            template: "tests/templates/pre_hook_merge".to_string(),
            output_dir: tmp_dir.path().to_path_buf(),
            force: true,
            verbose: Some(None),
            answers: Some("{\"username\":\"cliuser\"}".to_string()),
            skip_confirms: vec![All],
            non_interactive: true,
        };
        run(args).unwrap();
        assert!(!dir_diff::is_different(tmp_dir.path(), "tests/expected/pre_hook_merge")
            .unwrap());
=======
        run_and_assert(
            "tests/templates/pre_hook_merge",
            "tests/expected/pre_hook_merge",
            Some("{\"username\":\"cliuser\"}"),
        );
>>>>>>> d4e704be
    }
}<|MERGE_RESOLUTION|>--- conflicted
+++ resolved
@@ -7,215 +7,74 @@
 
     #[test]
     fn test_demo_copy() {
-<<<<<<< HEAD
-        let tmp_dir = tempfile::tempdir().unwrap();
-        let args = Args {
-            template: "examples/demo".to_string(),
-            output_dir: tmp_dir.path().to_path_buf(),
-            force: true,
-            verbose: Some(None),
-            answers: Some("{\"project_name\": \"demo\", \"project_author\": \"demo\", \"project_slug\": \"demo\", \"use_tests\": true}".to_string()),
-            skip_confirms: vec![All],
-            non_interactive: true,
-        };
-        run(args).unwrap();
-        assert!(!dir_diff::is_different(tmp_dir.path(), "tests/expected/demo").unwrap());
-=======
         run_and_assert(
             "examples/demo",
             "tests/expected/demo",
             Some("{\"project_name\": \"demo\", \"project_author\": \"demo\", \"project_slug\": \"demo\", \"use_tests\": true}")
         );
->>>>>>> d4e704be
     }
 
     #[test]
     fn test_demo_copy_use_tests_false() {
-<<<<<<< HEAD
-        let tmp_dir = tempfile::tempdir().unwrap();
-        let args = Args {
-            template: "examples/demo".to_string(),
-            output_dir: tmp_dir.path().to_path_buf(),
-            force: true,
-            verbose: Some(None),
-            answers: Some("{\"project_name\": \"demo\", \"project_author\": \"demo\", \"project_slug\": \"demo\", \"use_tests\": false}".to_string()),
-            skip_confirms: vec![All],
-            non_interactive: true,
-        };
-        run(args).unwrap();
-        assert!(!dir_diff::is_different(
-            tmp_dir.path(),
-            "tests/expected/demo_tests_false"
-        )
-        .unwrap());
-=======
         run_and_assert(
             "examples/demo",
             "tests/expected/demo_tests_false",
             Some("{\"project_name\": \"demo\", \"project_author\": \"demo\", \"project_slug\": \"demo\", \"use_tests\": false}")
         );
->>>>>>> d4e704be
     }
 
     #[test]
     fn test_filters_example() {
-<<<<<<< HEAD
-        let tmp_dir = tempfile::tempdir().unwrap();
-        let args = Args {
-            template: "examples/filters".to_string(),
-            output_dir: tmp_dir.path().to_path_buf(),
-            force: true,
-            verbose: Some(None),
-            answers: Some("{\"project_name\": \"project name is filters\"}".to_string()),
-            skip_confirms: vec![All],
-            non_interactive: true,
-        };
-        run(args).unwrap();
-        assert!(
-            !dir_diff::is_different(tmp_dir.path(), "tests/expected/filters").unwrap()
-=======
         run_and_assert(
             "examples/filters",
             "tests/expected/filters",
             Some("{\"project_name\": \"project name is filters\"}"),
->>>>>>> d4e704be
         );
     }
 
     #[test]
     fn test_jsonschema_default() {
-<<<<<<< HEAD
-        let tmp_dir = tempfile::tempdir().unwrap();
-        let args = Args {
-            template: "tests/templates/jsonschema".to_string(),
-            output_dir: tmp_dir.path().to_path_buf(),
-            force: true,
-            verbose: Some(None),
-            answers: None,
-            skip_confirms: vec![All],
-            non_interactive: true,
-        };
-        run(args).unwrap();
-        assert!(!dir_diff::is_different(
-            tmp_dir.path(),
-            "tests/expected/jsonschema-default"
-        )
-        .unwrap());
-=======
         run_and_assert(
             "tests/templates/jsonschema",
             "tests/expected/jsonschema-default",
             None,
         );
->>>>>>> d4e704be
     }
 
     #[test]
     fn test_jsonschema() {
-<<<<<<< HEAD
-        let tmp_dir = tempfile::tempdir().unwrap();
-        let args = Args {
-            template: "tests/templates/jsonschema".to_string(),
-            output_dir: tmp_dir.path().to_path_buf(),
-            force: true,
-            verbose: Some(None),
-            answers: Some("{\"database_config\":{\"engine\":\"redis\",\"host\":\"localhost\",\"port\":6379}}".to_string()),
-            skip_confirms: vec![All],
-            non_interactive: true,
-        };
-        run(args).unwrap();
-        assert!(
-            !dir_diff::is_different(tmp_dir.path(), "tests/expected/jsonschema").unwrap()
-=======
         run_and_assert(
             "tests/templates/jsonschema",
             "tests/expected/jsonschema",
             Some("{\"database_config\":{\"engine\":\"redis\",\"host\":\"localhost\",\"port\":6379}}")
->>>>>>> d4e704be
         );
     }
 
     #[test]
     fn test_import() {
-<<<<<<< HEAD
-        let _ = env_logger::try_init();
-        let tmp_dir = tempfile::tempdir().unwrap();
-        let args = Args {
-            template: "examples/import".to_string(),
-            output_dir: tmp_dir.path().to_path_buf(),
-            force: true,
-            verbose: Some(None),
-            answers: Some("{\"database_config\":{\"engine\":\"redis\",\"host\":\"localhost\",\"port\":6379}}".to_string()),
-            skip_confirms: vec![All],
-            non_interactive: true,
-        };
-        run(args).unwrap();
-        assert!(!dir_diff::is_different(tmp_dir.path(), "tests/expected/import").unwrap());
-=======
         run_and_assert(
             "examples/import",
             "tests/expected/import",
             Some("{\"database_config\":{\"engine\":\"redis\",\"host\":\"localhost\",\"port\":6379}}")
         );
->>>>>>> d4e704be
     }
 
     #[test]
     fn test_import_directory() {
-<<<<<<< HEAD
-        let _ = env_logger::try_init();
-        let tmp_dir = tempfile::tempdir().unwrap();
-        let args = Args {
-            template: "examples/import_directory".to_string(),
-            output_dir: tmp_dir.path().to_path_buf(),
-            force: true,
-            verbose: Some(None),
-            answers: None,
-            skip_confirms: vec![All],
-            non_interactive: true,
-        };
-        run(args).unwrap();
-        assert!(!dir_diff::is_different(
-            tmp_dir.path(),
-            "tests/expected/import_directory"
-        )
-        .unwrap());
-=======
         run_and_assert(
             "examples/import_directory",
             "tests/expected/import_directory",
             None,
         );
->>>>>>> d4e704be
     }
 
     #[test]
     fn test_different_template_suffix() {
-<<<<<<< HEAD
-        let _ = env_logger::try_init();
-        let tmp_dir = tempfile::tempdir().unwrap();
-        let args = Args {
-            template: "tests/templates/different_template_suffix".to_string(),
-            output_dir: tmp_dir.path().to_path_buf(),
-            force: true,
-            verbose: Some(None),
-            answers: None,
-            skip_confirms: vec![All],
-            non_interactive: true,
-        };
-        run(args).unwrap();
-        assert!(!dir_diff::is_different(
-            tmp_dir.path(),
-            "tests/expected/different_template_suffix"
-        )
-        .unwrap());
-=======
         run_and_assert(
             "tests/templates/different_template_suffix",
             "tests/expected/different_template_suffix",
             None,
         );
->>>>>>> d4e704be
     }
 
     #[test]
@@ -223,22 +82,7 @@
         expected = "called `Result::unwrap()` on an `Err` value: ConfigValidation(\"template_suffix must start with '.' and have at least 1 character after it\")"
     )]
     fn test_wrong_template_suffix() {
-<<<<<<< HEAD
-        let _ = env_logger::try_init();
-        let tmp_dir = tempfile::tempdir().unwrap();
-        let args = Args {
-            template: "tests/templates/wrong_template_suffix".to_string(),
-            output_dir: tmp_dir.path().to_path_buf(),
-            force: true,
-            verbose: Some(None),
-            answers: None,
-            skip_confirms: vec![All],
-            non_interactive: true,
-        };
-        run(args).unwrap();
-=======
         run_and_assert("tests/templates/wrong_template_suffix", "", None);
->>>>>>> d4e704be
     }
 
     #[test]
@@ -246,48 +90,16 @@
         expected = "called `Result::unwrap()` on an `Err` value: ConfigValidation(\"template_suffix must not be empty\")"
     )]
     fn test_empty_template_suffix() {
-<<<<<<< HEAD
-        let _ = env_logger::try_init();
-        let tmp_dir = tempfile::tempdir().unwrap();
-        let args = Args {
-            template: "tests/templates/empty_template_suffix".to_string(),
-            output_dir: tmp_dir.path().to_path_buf(),
-            force: true,
-            verbose: Some(None),
-            answers: None,
-            skip_confirms: vec![All],
-            non_interactive: true,
-        };
-        run(args).unwrap();
-=======
         run_and_assert("tests/templates/empty_template_suffix", "", None);
->>>>>>> d4e704be
     }
 
     #[test]
     #[cfg(not(target_os = "windows"))]
     fn test_pre_hook_cli_merge() {
-<<<<<<< HEAD
-        let _ = env_logger::try_init();
-        let tmp_dir = tempfile::tempdir().unwrap();
-        let args = Args {
-            template: "tests/templates/pre_hook_merge".to_string(),
-            output_dir: tmp_dir.path().to_path_buf(),
-            force: true,
-            verbose: Some(None),
-            answers: Some("{\"username\":\"cliuser\"}".to_string()),
-            skip_confirms: vec![All],
-            non_interactive: true,
-        };
-        run(args).unwrap();
-        assert!(!dir_diff::is_different(tmp_dir.path(), "tests/expected/pre_hook_merge")
-            .unwrap());
-=======
         run_and_assert(
             "tests/templates/pre_hook_merge",
             "tests/expected/pre_hook_merge",
             Some("{\"username\":\"cliuser\"}"),
         );
->>>>>>> d4e704be
     }
 }